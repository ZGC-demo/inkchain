/*
Copyright IBM Corp. 2016, 2017 All Rights Reserved.

Licensed under the Apache License, Version 2.0 (the "License");
you may not use this file except in compliance with the License.
You may obtain a copy of the License at

		 http://www.apache.org/licenses/LICENSE-2.0

Unless required by applicable law or agreed to in writing, software
distributed under the License is distributed on an "AS IS" BASIS,
WITHOUT WARRANTIES OR CONDITIONS OF ANY KIND, either express or implied.
See the License for the specific language governing permissions and
limitations under the License.
*/

package scc

import (
	//import system chain codes here
	"github.com/inklabsfoundation/inkchain/core/scc/ascc"
	"github.com/inklabsfoundation/inkchain/core/scc/cscc"
	"github.com/inklabsfoundation/inkchain/core/scc/escc"
	"github.com/inklabsfoundation/inkchain/core/scc/lscc"
	"github.com/inklabsfoundation/inkchain/core/scc/qscc"
	"github.com/inklabsfoundation/inkchain/core/scc/samplesyscc"
	"github.com/inklabsfoundation/inkchain/core/scc/vscc"
)

//see systemchaincode_test.go for an example using "sample_syscc"
var systemChaincodes = []*SystemChaincode{
	{
		Enabled:           true,
		Name:              "cscc",
		Path:              "github.com/inklabsfoundation/inkchain/core/scc/cscc",
		InitArgs:          [][]byte{[]byte("")},
		Chaincode:         &cscc.PeerConfiger{},
		InvokableExternal: true, // cscc is invoked to join a channel
	},
	{
		Enabled:           true,
		Name:              "lscc",
		Path:              "github.com/inklabsfoundation/inkchain/core/scc/lscc",
		InitArgs:          [][]byte{[]byte("")},
		Chaincode:         &lscc.LifeCycleSysCC{},
		InvokableExternal: true, // lscc is invoked to deploy new chaincodes
		InvokableCC2CC:    true, // lscc can be invoked by other chaincodes
	},
	{
		Enabled:   true,
		Name:      "escc",
		Path:      "github.com/inklabsfoundation/inkchain/core/scc/escc",
		InitArgs:  [][]byte{[]byte("")},
		Chaincode: &escc.EndorserOneValidSignature{},
	},
	{
		Enabled:   true,
		Name:      "vscc",
		Path:      "github.com/inklabsfoundation/inkchain/core/scc/vscc",
		InitArgs:  [][]byte{[]byte("")},
		Chaincode: &vscc.ValidatorOneValidSignature{},
	},
	{
		Enabled:           true,
		Name:              "qscc",
		Path:              "github.com/inklabsfoundation/inkchain/core/scc/qscc",
		InitArgs:          [][]byte{[]byte("")},
		Chaincode:         &qscc.LedgerQuerier{},
		InvokableExternal: true, // qscc can be invoked to retrieve blocks
		InvokableCC2CC:    true, // qscc can be invoked to retrieve blocks also by a cc
	},
	{
		Enabled:           true,
		Name:              "ascc",
		Path:              "github.com/inklabsfoundation/inkchain/core/scc/ascc",
		InitArgs:          [][]byte{[]byte("")},
		Chaincode:         &ascc.AssetSysCC{},
		InvokableExternal: true, // ascc is invoked for token management
	},
	{
		Enabled:           true,
		Name:              "samplesyscc",
		Path:              "github.com/inklabsfoundation/inkchain/core/scc/samplesyscc",
		InitArgs:          [][]byte{[]byte("")},
		Chaincode:         &samplesyscc.SampleSysCC{},
		InvokableExternal: true,
		InvokableCC2CC:    true,
	},
<<<<<<< HEAD
	{
		Enabled:           true,
		Name:              "xscc",
		Path:              "github.com/inklabsfoundation/inkchain/core/scc/xscc",
		InitArgs:          [][]byte{[]byte("")},
		Chaincode:         &xscc.CrossChainSysCC{},
		InvokableExternal: true, // xscc is invoked for token management
	},
=======
>>>>>>> 686f0e5f
}

//RegisterSysCCs is the hook for system chaincodes where system chaincodes are registered with the inkchain
//note the chaincode must still be deployed and launched like a user chaincode will be
func RegisterSysCCs() {
	for _, sysCC := range systemChaincodes {
		RegisterSysCC(sysCC)
	}
}

//DeploySysCCs is the hook for system chaincodes where system chaincodes are registered with the inkchain
//note the chaincode must still be deployed and launched like a user chaincode will be
func DeploySysCCs(chainID string) {
	for _, sysCC := range systemChaincodes {
		deploySysCC(chainID, sysCC)
	}
}

//DeDeploySysCCs is used in unit tests to stop and remove the system chaincodes before
//restarting them in the same process. This allows clean start of the system
//in the same process
func DeDeploySysCCs(chainID string) {
	for _, sysCC := range systemChaincodes {
		DeDeploySysCC(chainID, sysCC)
	}
}

//IsSysCC returns true if the name matches a system chaincode's
//system chaincode names are system, chain wide
func IsSysCC(name string) bool {
	for _, sysCC := range systemChaincodes {
		if sysCC.Name == name {
			return true
		}
	}
	return false
}

// IsSysCCAndNotInvokableExternal returns true if the chaincode
// is a system chaincode and *CANNOT* be invoked through
// a proposal to this peer
func IsSysCCAndNotInvokableExternal(name string) bool {
	for _, sysCC := range systemChaincodes {
		if sysCC.Name == name {
			return !sysCC.InvokableExternal
		}
	}
	return false
}

// IsSysCCAndNotInvokableCC2CC returns true if the chaincode
// is a system chaincode and *CANNOT* be invoked through
// a cc2cc invocation
func IsSysCCAndNotInvokableCC2CC(name string) bool {
	for _, sysCC := range systemChaincodes {
		if sysCC.Name == name {
			return !sysCC.InvokableCC2CC
		}
	}
	return false
}

// MockRegisterSysCCs is used only for testing
// This is needed to break import cycle
func MockRegisterSysCCs(mockSysCCs []*SystemChaincode) []*SystemChaincode {
	orig := systemChaincodes
	systemChaincodes = mockSysCCs
	RegisterSysCCs()
	return orig
}

// MockResetSysCCs restore orig system ccs - is used only for testing
func MockResetSysCCs(mockSysCCs []*SystemChaincode) {
	systemChaincodes = mockSysCCs
}<|MERGE_RESOLUTION|>--- conflicted
+++ resolved
@@ -86,17 +86,6 @@
 		InvokableExternal: true,
 		InvokableCC2CC:    true,
 	},
-<<<<<<< HEAD
-	{
-		Enabled:           true,
-		Name:              "xscc",
-		Path:              "github.com/inklabsfoundation/inkchain/core/scc/xscc",
-		InitArgs:          [][]byte{[]byte("")},
-		Chaincode:         &xscc.CrossChainSysCC{},
-		InvokableExternal: true, // xscc is invoked for token management
-	},
-=======
->>>>>>> 686f0e5f
 }
 
 //RegisterSysCCs is the hook for system chaincodes where system chaincodes are registered with the inkchain
