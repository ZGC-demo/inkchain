--- conflicted
+++ resolved
@@ -262,39 +262,6 @@
         enabled:     false
         listenAddress: 0.0.0.0:6060
 
-<<<<<<< HEAD
-    # Setting for restful api provided from full node
-    supportToken:
-        - INK
-    supportPlatform:
-        - qtum
-        - eth
-    qtum:
-        address: 127.0.0.1
-        privateKey:
-            file: /etc/inkchain/privateKey/qtum.txt
-        contracts:
-            INK:
-                address: 293bbd282b7f950c7f80d36d2087a7c465a247a1
-                version: 1
-
-    eth:
-        address: 127.0.0.1
-        privateKey:
-            file: /etc/inkchain/privateKey/ethKey.txt
-        contracts:
-            INK:
-                address: 0x2fda776c716588724765f60267f1a6614c4da89d
-                version: 1
-
-    # Setting for xscc
-    tokenAddress:
-        INK: i3c97f146e8de9807ef723538521fcecd5f64c79a
-    crossChainManager: i4230a12f5b0693dd88bb35c79d7e56a68614b199
-    chainName: INK
-
-=======
->>>>>>> 686f0e5f
 ###############################################################################
 #
 #    VM section
